--- conflicted
+++ resolved
@@ -410,22 +410,7 @@
         :returns: the newly created ensemble
 
         """
-<<<<<<< HEAD
         e = ensemble.Ensemble(name, neurons, dimensions, max_rate_uniform, intercept_uniform, radius, encoders, self.dt) 
-=======
-        if 'seed' not in kwargs.keys():
-            if self.fixed_seed is not None:
-                kwargs['seed'] = self.fixed_seed
-            else:
-                # if no seed provided, get one randomly from the rng
-                kwargs['seed'] = self.random.randrange(0x7fffffff)
-
-        # just in case the model has been run previously,
-        # as adding a new node means we have to rebuild
-
-        kwargs['dt'] = self.dt
-        e = ensemble.Ensemble(*args, **kwargs) 
->>>>>>> 7010b4ad
 
         # store created ensemble in node dictionary
         #if kwargs.get('mode', None) == 'direct':
